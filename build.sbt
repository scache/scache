--- conflicted
+++ resolved
@@ -1,14 +1,8 @@
 name := "scala-loading-cache"
 
-<<<<<<< HEAD
-organization := "arfaian"
-
-version := "0.0.1-SNAPSHOT"
-=======
 version := "0.0.1-SNAPSHOT"
 
 organization := "arfaian"
->>>>>>> b6801515
 
 scalaVersion := "2.10.4"
 
